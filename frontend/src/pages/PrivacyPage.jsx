--- conflicted
+++ resolved
@@ -154,14 +154,10 @@
             <h3 className="text-2xl font-semibold text-white mb-2">No Document Uploaded</h3>
             <p className="text-gray-400 mb-6">Please upload a document first to scan for sensitive information</p>
             <button 
-<<<<<<< HEAD
-              onClick={() => window.location.href = '/'}
-=======
               onClick={() => {
                 toast.info("Redirecting to Upload Page...");
                 window.location.href = '/upload'
               }}
->>>>>>> 3dfca533
               className="bg-gradient-to-r from-blue-600 to-indigo-600 text-white px-8 py-3 rounded-lg font-semibold hover:from-blue-700 hover:to-indigo-700 transition-all duration-200"
             >
               Go to Upload Page
